--- conflicted
+++ resolved
@@ -1,418 +1,342 @@
-// client/src/SuperAdminDashboard.js
-import React, { useState, useEffect } from 'react';
-<<<<<<< HEAD
-import { auth, db, app } from './firebaseConfig'; // Import 'app' for getFunctions(app)
-import { signOut } from 'firebase/auth';
-import { collection, addDoc, getDocs, query, orderBy } from 'firebase/firestore'; // Removed setDoc, doc as they are not used directly here anymore
-import { getFunctions, httpsCallable } from 'firebase/functions'; // Import getFunctions and httpsCallable
-=======
-import { auth, db } from './firebaseConfig';
-import { signOut } from 'firebase/auth';
-import { collection, addDoc, getDocs, query, orderBy, setDoc, doc } from 'firebase/firestore'; // Import setDoc, doc for user docs
-import { getFunctions, httpsCallable } from 'firebase/functions'; // Import httpsCallable
->>>>>>> ace9acf6
-import './Dashboard.css'; // Reusing general dashboard styling
-
-function SuperAdminDashboard() {
-  // State for the new school form
-  const [newSchoolName, setNewSchoolName] = useState('');
-<<<<<<< HEAD
-  const [newSchoolAddress, setNewSchoolAddress] = useState(''); // FIX: Corrected setter name here
-  const [newSchoolContactEmail, setNewSchoolContactEmail] = useState('');
-=======
-  const [newSchoolAddress, setNewSchoolAddress] = useState('');
-  const [newSchoolContactEmail, setNewSchoolContactEmail] = useState(''); // Correct state setter
->>>>>>> ace9acf6
-  const [addSchoolLoading, setAddSchoolLoading] = useState(false);
-  const [addSchoolError, setAddSchoolError] = useState(null);
-  const [addSchoolSuccess, setAddSchoolSuccess] = useState(null);
-
-  // State for displaying existing schools
-  const [schools, setSchools] = useState([]);
-  const [fetchSchoolsLoading, setFetchSchoolsLoading] = useState(true);
-  const [fetchSchoolsError, setFetchSchoolsError] = useState(null);
-
-  // State for new user form
-  const [newUserEmail, setNewUserEmail] = useState('');
-  const [newUserRole, setNewUserRole] = useState('teacher'); // Default to teacher
-  const [newUserSchoolId, setNewUserSchoolId] = useState('');
-  const [addUserLoading, setAddUserLoading] = useState(false);
-  const [addUserError, setAddUserError] = useState(null);
-  const [addUserSuccess, setAddUserSuccess] = useState(null);
-
-  // State for displaying existing users (simple list for now)
-  const [users, setUsers] = useState([]);
-  const [fetchUsersLoading, setFetchUsersLoading] = useState(true);
-  const [fetchUsersError, setFetchUsersError] = useState(null);
-
-
-  const userEmail = auth.currentUser ? auth.currentUser.email : 'Guest';
-<<<<<<< HEAD
-  const functions = getFunctions(app); // Initialize Firebase Functions with the app instance
-=======
-  const functions = getFunctions(); // Initialize Firebase Functions
->>>>>>> ace9acf6
-
-  // Function to fetch schools from Firestore
-  const fetchSchools = async () => {
-    setFetchSchoolsLoading(true);
-    setFetchSchoolsError(null);
-    try {
-      const schoolsCollectionRef = collection(db, 'schools');
-<<<<<<< HEAD
-      const q = query(schoolsCollectionRef, orderBy('name', 'asc'));
-=======
-      const q = query(schoolsCollectionRef, orderBy('name', 'asc')); // Order by school name
->>>>>>> ace9acf6
-      const querySnapshot = await getDocs(q);
-      const schoolsList = querySnapshot.docs.map(doc => ({ id: doc.id, ...doc.data() }));
-      setSchools(schoolsList);
-      console.log("SuperAdminDashboard: Fetched schools:", schoolsList);
-<<<<<<< HEAD
-=======
-      // Set the default school for new users if schools exist
->>>>>>> ace9acf6
-      if (schoolsList.length > 0) {
-        setNewUserSchoolId(schoolsList[0].id);
-      }
-    } catch (error) {
-      console.error("SuperAdminDashboard: Error fetching schools:", error.message);
-      setFetchSchoolsError("Failed to load schools: " + error.message);
-    } finally {
-      setFetchSchoolsLoading(false);
-    }
-  };
-
-  // Function to fetch users from Firestore
-  const fetchUsers = async () => {
-    setFetchUsersLoading(true);
-    setFetchUsersError(null);
-    try {
-      const usersCollectionRef = collection(db, 'users');
-<<<<<<< HEAD
-      const q = query(usersCollectionRef, orderBy('email', 'asc'));
-      const querySnapshot = await getDocs(q);
-      const usersList = querySnapshot.docs.map(doc => ({ id: doc.id, ...doc.data() }));
-      setUsers(usersList.filter(user => user.role !== 'superAdmin'));
-=======
-      const q = query(usersCollectionRef, orderBy('email', 'asc')); // Order by email
-      const querySnapshot = await getDocs(q);
-      const usersList = querySnapshot.docs.map(doc => ({ id: doc.id, ...doc.data() }));
-      // Filter out the current superAdmin from this list if desired, or display all
-      setUsers(usersList.filter(user => user.role !== 'superAdmin')); // Show all users except the superAdmin
->>>>>>> ace9acf6
-      console.log("SuperAdminDashboard: Fetched users:", usersList);
-    } catch (error) {
-      console.error("SuperAdminDashboard: Error fetching users:", error.message);
-      setFetchUsersError("Failed to load users: " + error.message);
-    } finally {
-      setFetchUsersLoading(false);
-    }
-  };
-
-
-  // useEffect to fetch schools and users when the component mounts
-  useEffect(() => {
-    fetchSchools();
-    fetchUsers();
-  }, []); // Empty dependency array means this runs once on mount
-
-  const handleLogout = async () => {
-    try {
-      await signOut(auth);
-      console.log("Super Admin logged out.");
-    } catch (error) {
-      console.error("Error logging out:", error.message);
-      alert("Error logging out: " + error.message);
-    }
-  };
-
-  const handleAddSchool = async (e) => {
-    e.preventDefault();
-    setAddSchoolLoading(true);
-    setAddSchoolError(null);
-    setAddSchoolSuccess(null);
-
-    if (!newSchoolName.trim() || !newSchoolAddress.trim() || !newSchoolContactEmail.trim()) {
-      setAddSchoolError("All school fields (Name, Address, Contact Email) are required.");
-      setAddSchoolLoading(false);
-      return;
-    }
-
-    try {
-      const docRef = await addDoc(collection(db, 'schools'), {
-        name: newSchoolName.trim(),
-        address: newSchoolAddress.trim(),
-        contactEmail: newSchoolContactEmail.trim(),
-        createdAt: new Date(),
-      });
-      console.log("SuperAdminDashboard: New school added with ID:", docRef.id);
-      setAddSchoolSuccess("School added successfully!");
-      setNewSchoolName('');
-      setNewSchoolAddress('');
-<<<<<<< HEAD
-      setNewSchoolContactEmail('');
-      fetchSchools();
-=======
-      setNewSchoolContactEmail(''); // FIX: Changed from setNewUserContactEmail
-      fetchSchools(); // Re-fetch schools to update the list and default selection
->>>>>>> ace9acf6
-    } catch (error) {
-      console.error("SuperAdminDashboard: Error adding school:", error.message);
-      setAddSchoolError("Failed to add school: " + error.message);
-    } finally {
-      setAddSchoolLoading(false);
-    }
-  };
-
-  const handleAddUser = async (e) => {
-    e.preventDefault();
-    setAddUserLoading(true);
-    setAddUserError(null);
-    setAddUserSuccess(null);
-
-<<<<<<< HEAD
-    console.log("SuperAdminDashboard Debug: auth.currentUser before Cloud Function call:", auth.currentUser);
-
-=======
->>>>>>> ace9acf6
-    if (!newUserEmail.trim() || !newUserRole || !newUserSchoolId) {
-      setAddUserError("All user fields (Email, Role, School) are required.");
-      setAddUserLoading(false);
-      return;
-    }
-<<<<<<< HEAD
-
-    // --- CRITICAL CHANGE: Get ID Token manually ---
-    let idToken = null;
-    if (auth.currentUser) {
-      try {
-        idToken = await auth.currentUser.getIdToken(true); // Get fresh token
-        console.log("SuperAdminDashboard Debug: Obtained ID Token:", idToken.substring(0, 30) + '...');
-      } catch (tokenError) {
-        console.error("SuperAdminDashboard Debug: Error getting ID token:", tokenError.message);
-        setAddUserError("Authentication error: Could not get user token.");
-        setAddUserLoading(false);
-        return;
-      }
-    } else {
-      setAddUserError("You must be logged in to add users.");
-      setAddUserLoading(false);
-      return;
-    }
-
-    try {
-      const createUserByAdmin = httpsCallable(functions, 'createUserByAdmin');
-      // --- CRITICAL CHANGE: Pass token as part of data payload ---
-      const result = await createUserByAdmin({
-        idToken: idToken, // Pass the ID token explicitly
-=======
-    // No password validation here, as password is set by user via email link
-
-    try {
-      // Call the Cloud Function to create the user
-      const createUserByAdmin = httpsCallable(functions, 'createUserByAdmin'); // Get the function reference
-      const result = await createUserByAdmin({ // Call the function with data
->>>>>>> ace9acf6
-        email: newUserEmail,
-        role: newUserRole,
-        schoolId: newUserSchoolId,
-      });
-
-<<<<<<< HEAD
-      console.log("SuperAdminDashboard: Cloud Function result:", result.data);
-
-      setAddUserSuccess(result.data.message);
-      setNewUserEmail('');
-      setNewUserRole('teacher');
-      fetchUsers();
-    } catch (error) {
-      console.error("SuperAdminDashboard: Error calling createUserByAdmin:", error);
-=======
-      console.log("SuperAdminDashboard: Cloud Function result:", result.data); // Log the result data from the function
-
-      setAddUserSuccess(result.data.message); // Display the message returned by the Cloud Function
-      setNewUserEmail(''); // Clear form fields
-      setNewUserRole('teacher'); // Reset role to default
-      // newUserSchoolId will remain selected on the current school, or default to first if none.
-      fetchUsers(); // Re-fetch users to update the list
-
-    } catch (error) {
-      console.error("SuperAdminDashboard: Error calling createUserByAdmin:", error);
-      // Display the error message from the Cloud Function (if it's an HttpsError)
->>>>>>> ace9acf6
-      setAddUserError("Failed to add user: " + (error.message || "An unknown error occurred."));
-    } finally {
-      setAddUserLoading(false);
-    }
-  };
-<<<<<<< HEAD
-=======
-
->>>>>>> ace9acf6
-
-  return (
-    <div className="dashboard-container">
-      <div className="dashboard-card">
-        <h2>Super Admin Dashboard, {userEmail}!</h2>
-        <p>Manage all schools and user accounts across the entire system.</p>
-
-        {/* School Management Section */}
-        <div className="admin-section">
-          <h3>Manage Schools</h3>
-          <form onSubmit={handleAddSchool} className="admin-form">
-            <div className="form-group">
-              <label htmlFor="newSchoolName">School Name:</label>
-              <input
-                type="text"
-                id="newSchoolName"
-                value={newSchoolName}
-                onChange={(e) => setNewSchoolName(e.target.value)}
-                placeholder="e.g., Springfield Elementary"
-                required
-              />
-            </div>
-            <div className="form-group">
-              <label htmlFor="newSchoolAddress">Address:</label>
-              <input
-                type="text"
-                id="newSchoolAddress"
-                value={newSchoolAddress}
-<<<<<<< HEAD
-                onChange={(e) => setNewSchoolAddress(e.target.value)} // FIX: Corrected onChange handler
-=======
-                onChange={(e) => setNewSchoolAddress(e.target.value)}
->>>>>>> ace9acf6
-                placeholder="e.g., 123 Main St, Anytown"
-                required
-              />
-            </div>
-            <div className="form-group">
-              <label htmlFor="newSchoolContactEmail">Contact Email:</label>
-              <input
-                type="email"
-                id="newSchoolContactEmail"
-                value={newSchoolContactEmail}
-                onChange={(e) => setNewSchoolContactEmail(e.target.value)}
-                placeholder="e.g., principal@school.com"
-                required
-              />
-            </div>
-            {addSchoolError && <p className="error-message">{addSchoolError}</p>}
-            {addSchoolSuccess && <p className="success-message">{addSchoolSuccess}</p>}
-            <button type="submit" disabled={addSchoolLoading}>
-              {addSchoolLoading ? 'Adding School...' : 'Add New School'}
-            </button>
-          </form>
-
-          <div className="schools-list">
-            <h4>Existing Schools:</h4>
-            {fetchSchoolsLoading ? (
-              <p>Loading schools...</p>
-            ) : fetchSchoolsError ? (
-              <p className="error-message">{fetchSchoolsError}</p>
-            ) : schools.length === 0 ? (
-              <p>No schools added yet.</p>
-            ) : (
-              <ul>
-                {schools.map(school => (
-                  <li key={school.id}>
-                    <strong>{school.name}</strong> - <span>{school.contactEmail}</span> <br/> <span>({school.address})</span>
-<<<<<<< HEAD
-=======
-                    {/* Add edit/delete school buttons here later */}
->>>>>>> ace9acf6
-                  </li>
-                ))}
-              </ul>
-            )}
-          </div>
-        </div>
-
-        {/* User Management Section */}
-        <div className="admin-section">
-          <h3>Manage Users</h3>
-          <form onSubmit={handleAddUser} className="admin-form">
-            <div className="form-group">
-              <label htmlFor="newUserEmail">User Email:</label>
-              <input
-                type="email"
-                id="newUserEmail"
-                value={newUserEmail}
-                onChange={(e) => setNewUserEmail(e.target.value)}
-                placeholder="e.g., new.user@school.com"
-                required
-              />
-            </div>
-<<<<<<< HEAD
-=======
-            {/* Removed password input field as passwords are now set by the user */}
->>>>>>> ace9acf6
-            <div className="form-group">
-              <label htmlFor="newUserRole">Role:</label>
-              <select
-                id="newUserRole"
-                value={newUserRole}
-                onChange={(e) => setNewUserRole(e.target.value)}
-                required
-              >
-                <option value="teacher">Teacher</option>
-                <option value="schoolAdmin">School Administrator</option>
-              </select>
-            </div>
-            <div className="form-group">
-              <label htmlFor="newUserSchoolId">Assign to School:</label>
-              {fetchSchoolsLoading ? (
-                <p>Loading schools...</p>
-              ) : schools.length === 0 ? (
-                <p className="error-message">No schools available. Please add a school first.</p>
-              ) : (
-                <select
-                  id="newUserSchoolId"
-                  value={newUserSchoolId}
-                  onChange={(e) => setNewUserSchoolId(e.target.value)}
-                  required
-                >
-                  {schools.map(school => (
-                    <option key={school.id} value={school.id}>
-                      {school.name}
-                    </option>
-                  ))}
-                </select>
-              )}
-            </div>
-            {addUserError && <p className="error-message">{addUserError}</p>}
-            {addUserSuccess && <p className="success-message">{addUserSuccess}</p>}
-            <button type="submit" disabled={addUserLoading || schools.length === 0}>
-              {addUserLoading ? 'Adding User...' : 'Add New User'}
-            </button>
-          </form>
-
-          <div className="users-list">
-            <h4>Existing Users (School Admins & Teachers):</h4>
-            {fetchUsersLoading ? (
-              <p>Loading users...</p>
-            ) : fetchUsersError ? (
-              <p className="error-message">{fetchUsersError}</p>
-            ) : users.length === 0 ? (
-              <p>No school admins or teachers added yet.</p>
-            ) : (
-              <ul>
-                {users.map(user => (
-                  <li key={user.id}>
-                    <strong>{user.email}</strong> - <span>{user.role}</span> (<span>{schools.find(s => s.id === user.schoolId)?.name || 'Unknown School'}</span>)
-                    {/* Add edit/delete user buttons here later */}
-                  </li>
-                ))}
-              </ul>
-            )}
-          </div>
-        </div>
-
-        <button onClick={handleLogout} className="logout-button">Log Out</button>
-      </div>
-    </div>
-  );
-}
-
+// client/src/SuperAdminDashboard.js
+import React, { useState, useEffect } from 'react';
+import { auth, db, app } from './firebaseConfig'; // Import 'app' for getFunctions(app)
+import { signOut } from 'firebase/auth';
+import { collection, addDoc, getDocs, query, orderBy } from 'firebase/firestore'; // Removed setDoc, doc as they are not used directly here anymore
+import { getFunctions, httpsCallable } from 'firebase/functions'; // Import getFunctions and httpsCallable
+import './Dashboard.css'; // Reusing general dashboard styling
+
+function SuperAdminDashboard() {
+  // State for the new school form
+  const [newSchoolName, setNewSchoolName] = useState('');
+  const [newSchoolAddress, setNewSchoolAddress] = useState(''); // FIX: Corrected setter name here
+  const [newSchoolContactEmail, setNewSchoolContactEmail] = useState('');
+  const [addSchoolLoading, setAddSchoolLoading] = useState(false);
+  const [addSchoolError, setAddSchoolError] = useState(null);
+  const [addSchoolSuccess, setAddSchoolSuccess] = useState(null);
+
+  // State for displaying existing schools
+  const [schools, setSchools] = useState([]);
+  const [fetchSchoolsLoading, setFetchSchoolsLoading] = useState(true);
+  const [fetchSchoolsError, setFetchSchoolsError] = useState(null);
+
+  // State for new user form
+  const [newUserEmail, setNewUserEmail] = useState('');
+  const [newUserRole, setNewUserRole] = useState('teacher'); // Default to teacher
+  const [newUserSchoolId, setNewUserSchoolId] = useState('');
+  const [addUserLoading, setAddUserLoading] = useState(false);
+  const [addUserError, setAddUserError] = useState(null);
+  const [addUserSuccess, setAddUserSuccess] = useState(null);
+
+  // State for displaying existing users
+  const [users, setUsers] = useState([]);
+  const [fetchUsersLoading, setFetchUsersLoading] = useState(true);
+  const [fetchUsersError, setFetchUsersError] = useState(null);
+
+
+  const userEmail = auth.currentUser ? auth.currentUser.email : 'Guest';
+  const functions = getFunctions(app); // Initialize Firebase Functions with the app instance
+
+  // Function to fetch schools from Firestore
+  const fetchSchools = async () => {
+    setFetchSchoolsLoading(true);
+    setFetchSchoolsError(null);
+    try {
+      const schoolsCollectionRef = collection(db, 'schools');
+      const q = query(schoolsCollectionRef, orderBy('name', 'asc')); // Order by school name
+      const querySnapshot = await getDocs(q);
+      const schoolsList = querySnapshot.docs.map(doc => ({ id: doc.id, ...doc.data() }));
+      setSchools(schoolsList);
+      console.log("SuperAdminDashboard: Fetched schools:", schoolsList);
+      // Set the default school for new users if schools exist
+      if (schoolsList.length > 0) {
+        setNewUserSchoolId(schoolsList[0].id);
+      }
+    } catch (error) {
+      console.error("SuperAdminDashboard: Error fetching schools:", error.message);
+      setFetchSchoolsError("Failed to load schools: " + error.message);
+    } finally {
+      setFetchSchoolsLoading(false);
+    }
+  };
+
+  // Function to fetch users from Firestore
+  const fetchUsers = async () => {
+    setFetchUsersLoading(true);
+    setFetchUsersError(null);
+    try {
+      const usersCollectionRef = collection(db, 'users');
+      const q = query(usersCollectionRef, orderBy('email', 'asc')); // Order by email
+      const querySnapshot = await getDocs(q);
+      const usersList = querySnapshot.docs.map(doc => ({ id: doc.id, ...doc.data() }));
+      // Filter out the current superAdmin from this list if desired, or display all
+      setUsers(usersList.filter(user => user.role !== 'superAdmin')); // Show all users except the superAdmin
+      console.log("SuperAdminDashboard: Fetched users:", usersList);
+    } catch (error) {
+      console.error("SuperAdminDashboard: Error fetching users:", error.message);
+      setFetchUsersError("Failed to load users: " + error.message);
+    } finally {
+      setFetchUsersLoading(false);
+    }
+  };
+
+
+  // useEffect to fetch schools and users when the component mounts
+  useEffect(() => {
+    fetchSchools();
+    fetchUsers();
+  }, []); // Empty dependency array means this runs once on mount
+
+  const handleLogout = async () => {
+    try {
+      await signOut(auth);
+      console.log("Super Admin logged out.");
+    } catch (error) {
+      console.error("Error logging out:", error.message);
+      alert("Error logging out: " + error.message);
+    }
+  };
+
+  const handleAddSchool = async (e) => {
+    e.preventDefault();
+    setAddSchoolLoading(true);
+    setAddSchoolError(null);
+    setAddSchoolSuccess(null);
+
+    if (!newSchoolName.trim() || !newSchoolAddress.trim() || !newSchoolContactEmail.trim()) {
+      setAddSchoolError("All school fields (Name, Address, Contact Email) are required.");
+      setAddSchoolLoading(false);
+      return;
+    }
+
+    try {
+      const docRef = await addDoc(collection(db, 'schools'), {
+        name: newSchoolName.trim(),
+        address: newSchoolAddress.trim(),
+        contactEmail: newSchoolContactEmail.trim(),
+        createdAt: new Date(),
+      });
+      console.log("SuperAdminDashboard: New school added with ID:", docRef.id);
+      setAddSchoolSuccess("School added successfully!");
+      setNewSchoolName('');
+      setNewSchoolAddress('');
+      setNewSchoolContactEmail(''); // FIX: Corrected state setter for school contact email
+      fetchSchools(); // Re-fetch schools to update the list and default selection
+    } catch (error) {
+      console.error("SuperAdminDashboard: Error adding school:", error.message);
+      setAddSchoolError("Failed to add school: " + error.message);
+    } finally {
+      setAddSchoolLoading(false);
+    }
+  };
+
+  const handleAddUser = async (e) => {
+    e.preventDefault();
+    setAddUserLoading(true);
+    setAddUserError(null);
+    setAddUserSuccess(null);
+
+    console.log("SuperAdminDashboard Debug: auth.currentUser before Cloud Function call:", auth.currentUser);
+
+    if (!newUserEmail.trim() || !newUserRole || !newUserSchoolId) {
+      setAddUserError("All user fields (Email, Role, School) are required.");
+      setAddUserLoading(false);
+      return;
+    }
+
+    // --- CRITICAL CHANGE: Get ID Token manually ---
+    let idToken = null;
+    if (auth.currentUser) {
+      try {
+        idToken = await auth.currentUser.getIdToken(true); // Get fresh token
+        console.log("SuperAdminDashboard Debug: Obtained ID Token:", idToken.substring(0, 30) + '...');
+      } catch (tokenError) {
+        console.error("SuperAdminDashboard Debug: Error getting ID token:", tokenError.message);
+        setAddUserError("Authentication error: Could not get user token.");
+        setAddUserLoading(false);
+        return;
+      }
+    } else {
+      setAddUserError("You must be logged in to add users.");
+      setAddUserLoading(false);
+      return;
+    }
+
+    try {
+      const createUserByAdmin = httpsCallable(functions, 'createUserByAdmin');
+      // --- CRITICAL CHANGE: Pass token as part of data payload ---
+      const result = await createUserByAdmin({
+        idToken: idToken, // Pass the ID token explicitly
+        email: newUserEmail,
+        role: newUserRole,
+        schoolId: newUserSchoolId,
+      });
+
+      console.log("SuperAdminDashboard: Cloud Function result:", result.data);
+
+      setAddUserSuccess(result.data.message);
+      setNewUserEmail('');
+      setNewUserRole('teacher');
+      fetchUsers();
+    } catch (error) {
+      console.error("SuperAdminDashboard: Error calling createUserByAdmin:", error);
+      setAddUserError("Failed to add user: " + (error.message || "An unknown error occurred."));
+    } finally {
+      setAddUserLoading(false);
+    }
+  };
+
+  return (
+    <div className="dashboard-container">
+      <div className="dashboard-card">
+        <h2>Super Admin Dashboard, {userEmail}!</h2>
+        <p>Manage all schools and user accounts across the entire system.</p>
+
+        {/* School Management Section */}
+        <div className="admin-section">
+          <h3>Manage Schools</h3>
+          <form onSubmit={handleAddSchool} className="admin-form">
+            <div className="form-group">
+              <label htmlFor="newSchoolName">School Name:</label>
+              <input
+                type="text"
+                id="newSchoolName"
+                value={newSchoolName}
+                onChange={(e) => setNewSchoolName(e.target.value)}
+                placeholder="e.g., Springfield Elementary"
+                required
+              />
+            </div>
+            <div className="form-group">
+              <label htmlFor="newSchoolAddress">Address:</label>
+              <input
+                type="text"
+                id="newSchoolAddress"
+                value={newSchoolAddress}
+                onChange={(e) => setNewSchoolAddress(e.target.value)} // FIX: Corrected onChange handler
+                placeholder="e.g., 123 Main St, Anytown"
+                required
+              />
+            </div>
+            <div className="form-group">
+              <label htmlFor="newSchoolContactEmail">Contact Email:</label>
+              <input
+                type="email"
+                id="newSchoolContactEmail"
+                value={newSchoolContactEmail}
+                onChange={(e) => setNewSchoolContactEmail(e.target.value)}
+                placeholder="e.g., principal@school.com"
+                required
+              />
+            </div>
+            {addSchoolError && <p className="error-message">{addSchoolError}</p>}
+            {addSchoolSuccess && <p className="success-message">{addSchoolSuccess}</p>}
+            <button type="submit" disabled={addSchoolLoading}>
+              {addSchoolLoading ? 'Adding School...' : 'Add New School'}
+            </button>
+          </form>
+
+          <div className="schools-list">
+            <h4>Existing Schools:</h4>
+            {fetchSchoolsLoading ? (
+              <p>Loading schools...</p>
+            ) : fetchSchoolsError ? (
+              <p className="error-message">{fetchSchoolsError}</p>
+            ) : schools.length === 0 ? (
+              <p>No schools added yet.</p>
+            ) : (
+              <ul>
+                {schools.map(school => (
+                  <li key={school.id}>
+                    <strong>{school.name}</strong> - <span>{school.contactEmail}</span> <br/> <span>({school.address})</span>
+                    {/* Add edit/delete school buttons here later */}
+                  </li>
+                ))}
+              </ul>
+            )}
+          </div>
+        </div>
+
+        {/* User Management Section */}
+        <div className="admin-section">
+          <h3>Manage Users</h3>
+          <form onSubmit={handleAddUser} className="admin-form">
+            <div className="form-group">
+              <label htmlFor="newUserEmail">User Email:</label>
+              <input
+                type="email"
+                id="newUserEmail"
+                value={newUserEmail}
+                onChange={(e) => setNewUserEmail(e.target.value)}
+                placeholder="e.g., new.user@school.com"
+                required
+              />
+            </div>
+            <div className="form-group">
+              <label htmlFor="newUserRole">Role:</label>
+              <select
+                id="newUserRole"
+                value={newUserRole}
+                onChange={(e) => setNewUserRole(e.target.value)}
+                required
+              >
+                <option value="teacher">Teacher</option>
+                <option value="schoolAdmin">School Administrator</option>
+              </select>
+            </div>
+            <div className="form-group">
+              <label htmlFor="newUserSchoolId">Assign to School:</label>
+              {fetchSchoolsLoading ? (
+                <p>Loading schools...</p>
+              ) : schools.length === 0 ? (
+                <p className="error-message">No schools available. Please add a school first.</p>
+              ) : (
+                <select
+                  id="newUserSchoolId"
+                  value={newUserSchoolId}
+                  onChange={(e) => setNewUserSchoolId(e.target.value)}
+                  required
+                >
+                  {schools.map(school => (
+                    <option key={school.id} value={school.id}>
+                      {school.name}
+                    </option>
+                  ))}
+                </select>
+              )}
+            </div>
+            {addUserError && <p className="error-message">{addUserError}</p>}
+            {addUserSuccess && <p className="success-message">{addUserSuccess}</p>}
+            <button type="submit" disabled={addUserLoading || schools.length === 0}>
+              {addUserLoading ? 'Adding User...' : 'Add New User'}
+            </button>
+          </form>
+
+          <div className="users-list">
+            <h4>Existing Users (School Admins & Teachers):</h4>
+            {fetchUsersLoading ? (
+              <p>Loading users...</p>
+            ) : fetchUsersError ? (
+              <p className="error-message">{fetchUsersError}</p>
+            ) : users.length === 0 ? (
+              <p>No school admins or teachers added yet.</p>
+            ) : (
+              <ul>
+                {users.map(user => (
+                  <li key={user.id}>
+                    <strong>{user.email}</strong> - <span>{user.role}</span> (<span>{schools.find(s => s.id === user.schoolId)?.name || 'Unknown School'}</span>)
+                    {/* Add edit/delete user buttons here later */}
+                  </li>
+                ))}
+              </ul>
+            )}
+          </div>
+        </div>
+
+        <button onClick={handleLogout} className="logout-button">Log Out</button>
+      </div>
+    </div>
+  );
+}
+
 export default SuperAdminDashboard;