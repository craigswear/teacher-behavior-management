--- conflicted
+++ resolved
@@ -1,6 +1,5 @@
 // functions/index.js
 
-<<<<<<< HEAD
 // Firebase Admin SDK imports
 const {initializeApp} = require("firebase-admin/app");
 const {getAuth} = require("firebase-admin/auth");
@@ -8,8 +7,7 @@
 
 // Firebase Functions v2 imports
 const {https} = require("firebase-functions/v2");
-// CRUCIAL CHANGE: Import the full 'logger' object, not just 'log' function
-const logger = require("firebase-functions/logger"); 
+const logger = require("firebase-functions/logger"); // Correct import for v2 logger
 
 // Firebase Functions Parameters imports
 const {defineSecret} = require("firebase-functions/params");
@@ -20,26 +18,29 @@
 
 const sgMail = require('@sendgrid/mail');
 
-const SENDGRID_API_KEY_SECRET = defineSecret("SENDGRID_API_KEY");
-const APP_NAME_SECRET = defineSecret("APP_NAME_SECRET");
+// --- Define the secret parameters using defineSecret ---
+const SENDGRID_API_KEY_SECRET = defineSecret("SENDGRID_API_KEY"); // Name of the secret in Secret Manager
+const APP_NAME_SECRET = defineSecret("APP_NAME_SECRET"); // Name of the secret for app name
 
 /**
  * Callable Cloud Function to create a new user by an administrator.
  * Uses Firebase Functions (2nd Gen) with Parameterized Configuration.
  */
 exports.createUserByAdmin = https.onCall(
+    // CRUCIAL: Bind the secrets to the function here. This makes them available at runtime via .value()
     { secrets: [SENDGRID_API_KEY_SECRET, APP_NAME_SECRET] },
     async (request) => {
-        // Access secrets via .value()
+        // --- CRITICAL: Access secret values via .value() inside the function ---
         const sendGridApiKey = SENDGRID_API_KEY_SECRET.value();
-        const appName = APP_NAME_SECRET.value() || 'Behavior Management System';
+        const appName = APP_NAME_SECRET.value() || 'Behavior Management System'; // Access app name, with fallback
 
-        // --- CRITICAL DEBUG LOG ---
-        // Now using logger.info correctly
+        // --- NEW CRITICAL DEBUG LOG (to confirm secret retrieval) ---
+        // This log confirms if the API key is retrieved correctly from Secret Manager
         logger.info(`CF_DEBUG: SendGrid API Key retrieved by function (Param Config): ${sendGridApiKey ? sendGridApiKey.substring(0, 10) + '...' : 'MISSING'}`);
         logger.info(`CF_DEBUG: App Name retrieved by function (Param Config): ${appName || 'MISSING'}`);
-        // --- END CRITICAL DEBUG LOG ---
+        // --- END NEW CRITICAL DEBUG LOG ---
 
+        // CRUCIAL CHECK: If API key is still missing for some reason, throw an error early
         if (!sendGridApiKey) {
             logger.error("CF_DEBUG: SendGrid API Key is MISSING after secret binding. Cannot send email.");
             throw new https.HttpsError(
@@ -47,10 +48,11 @@
                 'Email service not configured. Please contact administrator.'
             );
         }
-        sgMail.setApiKey(sendGridApiKey);
+        sgMail.setApiKey(sendGridApiKey); // Set SendGrid API key here, after retrieval check
 
         logger.info("CF_DEBUG: createUserByAdmin function called.", { data: request.data, auth: request.auth });
 
+        // --- Security Check 1: Caller Authentication (using request.auth from v2) ---
         if (!request.auth) {
             logger.warn("CF_DEBUG: Caller is NOT authenticated via request.auth (v2).");
             throw new https.HttpsError(
@@ -59,10 +61,11 @@
             );
         }
 
-        const callerUid = request.auth.uid;
-
+        const callerUid = request.auth.uid; // Get UID from the verified authentication context
+        
         let callerRole;
         try {
+            // Retrieve caller's role from Firestore to enforce superAdmin permission
             const callerDoc = await adminDb.collection('users').doc(callerUid).get();
             if (!callerDoc.exists || callerDoc.data().role !== 'superAdmin') {
                 logger.warn(`CF_DEBUG: Permission denied for UID ${callerUid} (Role: ${callerDoc.data()?.role || 'none'}). Not a superAdmin.`);
@@ -83,7 +86,8 @@
             );
         }
 
-        const { idToken, email, role, schoolId } = request.data; 
+        // --- Input Validation ---
+        const { idToken, email, role, schoolId } = request.data; // Destructure payload from request.data
 
         if (!email || !role || !schoolId) {
             logger.warn("CF_DEBUG: Invalid arguments.", { email, role, schoolId });
@@ -100,7 +104,7 @@
                 'Provided email is not valid.'
             );
         }
-
+        
         const allowedRoles = ['teacher', 'schoolAdmin'];
         if (!allowedRoles.includes(role)) {
             logger.warn(`CF_DEBUG: Invalid role provided: ${role}`);
@@ -126,13 +130,13 @@
                 role: role,
                 schoolId: schoolId,
                 createdAt: FieldValue.serverTimestamp(),
-                createdBy: callerUid,
+                createdBy: callerUid, // Store UID of the creating admin
             });
             logger.info(`CF_DEBUG: Successfully created user document in Firestore.`);
 
             const msg = {
                 to: email,
-                from: 'samsedusolutionsllc@gmail.com',
+                from: 'samsedusolutionsllc@gmail.com', // Your SendGrid verified sender email
                 subject: `Welcome to ${appName}! Set Your Password`,
                 html: `
                     <p>Welcome to the ${appName}!</p>
@@ -174,159 +178,4 @@
             throw new https.HttpsError('internal', errorMessage, error);
         }
     }
-);
-=======
-// Firebase Cloud Functions core modules
-const functions = require("firebase-functions");
-const admin = require("firebase-admin"); // Firebase Admin SDK
-admin.initializeApp(); // Initialize Firebase Admin SDK
-
-// Import SendGrid
-const sgMail = require('@sendgrid/mail');
-
-// Logger for Cloud Functions (useful for debugging)
-const logger = require("firebase-functions/logger");
-
-// Global options for Cloud Functions (e.g., maxInstances for cost control)
-functions.setGlobalOptions({ maxInstances: 10 });
-
-// Configure SendGrid with your API Key from Environment Variables
-// CRUCIAL CHANGE: Use process.env for 2nd Gen Functions
-const sendGridApiKey = process.env.SENDGRID_API_KEY; // This variable name will be defined in firebase.json
-sgMail.setApiKey(sendGridApiKey);
-
-// Get the app name from Environment Variables
-// CRUCIAL CHANGE: Use process.env for 2nd Gen Functions
-const appName = process.env.APP_NAME || 'Behavior Management System'; // This variable name will be defined in firebase.json
-
-/**
- * Callable Cloud Function to create a new user by an administrator.
- */
-exports.createUserByAdmin = functions.https.onCall(async (data, context) => {
-  logger.info("createUserByAdmin function called.", { auth: context.auth, data: data });
-
-  // --- Security Check 1: Caller Authentication ---
-  if (!context.auth) {
-    logger.warn("createUserByAdmin: Unauthenticated call attempt.");
-    throw new functions.https.HttpsError(
-      'unauthenticated',
-      'The function must be called while authenticated.'
-    );
-  }
-
-  // --- Security Check 2: Caller Role (superAdmin) ---
-  try {
-    const callerUid = context.auth.uid;
-    const callerDoc = await admin.firestore().collection('users').doc(callerUid).get();
-
-    if (!callerDoc.exists || callerDoc.data().role !== 'superAdmin') {
-      logger.warn(`createUserByAdmin: Permission denied for UID ${callerUid} with role ${callerDoc.data()?.role || 'none'}.`);
-      throw new functions.https.HttpsError(
-        'permission-denied',
-        'Only super admins can create users.'
-      );
-    }
-  } catch (error) {
-    logger.error("createUserByAdmin: Error checking caller role:", error);
-    throw new functions.https.HttpsError(
-        'internal',
-        'Failed to verify caller permissions.',
-        error.message
-    );
-  }
-
-  // --- Input Validation ---
-  const { email, role, schoolId } = data;
-
-  if (!email || !role || !schoolId) {
-    logger.warn("createUserByAdmin: Invalid arguments.", { email, role, schoolId });
-    throw new functions.https.HttpsError(
-      'invalid-argument',
-      'The function must be called with a valid email, role, and schoolId.'
-    );
-  }
-
-  if (!/^[^\s@]+@[^\s@]+\.[^\s@]+$/.test(email)) {
-    logger.warn(`createUserByAdmin: Invalid email format provided: ${email}`);
-    throw new functions.https.HttpsError(
-      'invalid-argument',
-      'Provided email is not valid.'
-    );
-  }
-
-  const allowedRoles = ['teacher', 'schoolAdmin'];
-  if (!allowedRoles.includes(role)) {
-      logger.warn(`createUserByAdmin: Invalid role provided: ${role}`);
-      throw new functions.https.HttpsError(
-        'invalid-argument',
-        'Invalid role. Role must be "teacher" or "schoolAdmin".'
-      );
-  }
-
-  try {
-    const userRecord = await admin.auth().createUser({
-      email: email,
-      emailVerified: false,
-      disabled: false,
-    });
-    logger.info(`Successfully created new user in Auth: ${userRecord.uid}`);
-
-    const passwordResetLink = await admin.auth().generatePasswordResetLink(email);
-    logger.info(`Generated password reset link for ${email}: ${passwordResetLink}`);
-
-    await admin.firestore().collection('users').doc(userRecord.uid).set({
-      email: userRecord.email,
-      role: role,
-      schoolId: schoolId,
-      createdAt: admin.firestore.FieldValue.serverTimestamp(),
-      createdBy: context.auth.uid,
-    });
-    logger.info(`Successfully created user document in Firestore.`);
-
-    // --- Send email using SendGrid ---
-    const msg = {
-      to: email,
-      from: 'samsedusolutionsllc@gmail.com', // Use your exact verified single sender email
-      subject: `Welcome to ${appName}! Set Your Password`, // Uses appName from environment
-      html: `
-        <p>Welcome to the ${appName}!</p>
-        <p>Your account has been created by an administrator.</p>
-        <p>To set your password and verify your email address, please click the link below:</p>
-        <p><a href="${passwordResetLink}">Set Your Password and Verify Email</a></p>
-        <p>This link is valid for a limited time.</p>
-        <p>If you did not expect this email, please ignore it.</p>
-        <p>Thank you,</p>
-        <p>The ${appName} Team</p>
-      `,
-    };
-
-    await sgMail.send(msg);
-    logger.info(`Welcome email sent to: ${email} via SendGrid.`);
-
-    return {
-      message: `User ${email} (${role}) created successfully. Welcome email sent to set password.`,
-      userId: userRecord.uid
-    };
-
-  } catch (error) {
-    logger.error('Error in createUserByAdmin function:', error);
-    let errorMessage = 'An unexpected error occurred.';
-    if (error.code && error.message) {
-      if (error.code === 'auth/email-already-in-use') {
-        errorMessage = `The email address ${email} is already in use by another account.`;
-      } else if (error.code === 'auth/invalid-email') {
-        errorMessage = `The email address ${email} is not valid.`;
-      } else {
-        errorMessage = `Firebase Error: ${error.message}`;
-      }
-    } else if (error.response && error.response.body && error.response.body.errors) {
-        // SendGrid specific error handling
-        errorMessage = `SendGrid Error: ${error.response.body.errors.map(e => e.message).join(', ')}`;
-    } else {
-        errorMessage = error.message || errorMessage;
-    }
-
-    throw new functions.https.HttpsError('internal', errorMessage, error);
-  }
-});
->>>>>>> ace9acf6
+);